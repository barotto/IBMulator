--- conflicted
+++ resolved
@@ -44,12 +44,8 @@
 	} },
 
 	{ GUI_SECTION, {
-<<<<<<< HEAD
+		{ GUI_RENDERER,           "opengl" },
 		{ GUI_KEYMAP,             ""       },
-=======
-		{ GUI_RENDERER,           "opengl" },
-		{ GUI_KEYMAP,             "keymaps/pc-us.map"},
->>>>>>> 95674761
 		{ GUI_MOUSE_TYPE,         "ps2"    },
 		{ GUI_MOUSE_GRAB,         "yes"    },
 		{ GUI_MOUSE_ACCELERATION, "no"     },

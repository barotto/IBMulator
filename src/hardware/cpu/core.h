/*
 * Copyright (C) 2015, 2016  Marco Bortolin
 *
 * This file is part of IBMulator.
 *
 * IBMulator is free software: you can redistribute it and/or modify
 * it under the terms of the GNU General Public License as published by
 * the Free Software Foundation, either version 3 of the License, or
 * (at your option) any later version.
 *
 * IBMulator is distributed in the hope that it will be useful,
 * but WITHOUT ANY WARRANTY; without even the implied warranty of
 * MERCHANTABILITY or FITNESS FOR A PARTICULAR PURPOSE.  See the
 * GNU General Public License for more details.
 *
 * You should have received a copy of the GNU General Public License
 * along with IBMulator.  If not, see <http://www.gnu.org/licenses/>.
 */

#ifndef IBMULATOR_CPU_CORE_H
#define IBMULATOR_CPU_CORE_H

#include "selector.h"
#include "descriptor.h"
#include "statebuf.h"

class Memory;
class CPUCore;
extern CPUCore g_cpucore;

/* EFLAGS REGISTER:

              CARRY───S─────────────────────────────────────────┐
             PARITY───S───────────────────────────────────┐     │
   AUXILLIARY CARRY───S─────────────────────────────┐     │     │
               ZERO───S───────────────────────┐     │     │     │
               SIGN───S────────────────────┐  │     │     │     │
           OVERFLOW───S────────┐           │  │     │     │     │
                               │           │  │     │     │     │
    31     18 17 16 15 14 13 12│11 10  9  8│ 7│ 6  5│ 4  3│ 2  1│ 0
   ╔════════╤══╤══╤══╤══╤══╤══╤══╤══╤══╤══╤══╤══╤══╤══╤══╤══╤══╤══╗
   ║ 0 .. 0 │VM│RF│ 0│NT│IO PL│OF│DF│IF│TF│SF│ZF│ 0│AF│ 0│PF│ 1│CF║
   ╚════════╧══╧══╧══╧══╧══╧══╧══╧══╧══╧══╧══╧══╧══╧══╧══╧══╧══╧══╝
              │  │     │   │       │  │  │
              │  │     │   │       │  │  └───────S───TRAP FLAG
              │  │     │   │       │  └──────────X───INTERRUPT ENABLE
              │  │     │   │       └─────────────C───DIRECTION FLAG
              │  │     │   └─────────────────────X───I/O PRIVILEGE LEVEL
              │  │     └─────────────────────────X───NESTED TASK FLAG
              │  └───────────────────────────────X───RESUME FLAG (386)
              └──────────────────────────────────X───VIRTUAL 8086 MODE (386)

    S = STATUS FLAG, C = CONTROL FLAG, X = SYSTEM FLAG
*/
#define FBITN_CF   0
#define FBITN_PF   2
#define FBITN_AF   4
#define FBITN_ZF   6
#define FBITN_SF   7
#define FBITN_TF   8
#define FBITN_IF   9
#define FBITN_DF   10
#define FBITN_OF   11
#define FBITN_IOPL 12
#define FBITN_NT   14
#define FBITN_RF   16
#define FBITN_VM   17

#define FMASK_CF   (1 << FBITN_CF)  // 0 CARRY
#define FMASK_PF   (1 << FBITN_PF)  // 2 PARITY
#define FMASK_AF   (1 << FBITN_AF)  // 4 AUXILLIARY CARRY
#define FMASK_ZF   (1 << FBITN_ZF)  // 6 ZERO
#define FMASK_SF   (1 << FBITN_SF)  // 7 SIGN
#define FMASK_TF   (1 << FBITN_TF)  // 8 TRAP FLAG
#define FMASK_IF   (1 << FBITN_IF)  // 9 INTERRUPT ENABLE
#define FMASK_DF   (1 << FBITN_DF)  // 10 DIRECTION FLAG
#define FMASK_OF   (1 << FBITN_OF)  // 11 OVERFLOW
#define FMASK_IOPL (3 << FBITN_IOPL)// 12-13 I/O PRIVILEGE LEVEL
#define FMASK_NT   (1 << FBITN_NT)  // 14 NESTED TASK FLAG
#define FMASK_RF   (1 << FBITN_RF)  // 16 RESUME FLAG
#define FMASK_VM   (1 << FBITN_VM)  // 17 VIRTUAL 8086 MODE

#define FMASK_FLAGS  0xFFFF
#define FMASK_EFLAGS 0x3FFFF
#define FMASK_VALID  0x00037FD5 // only supported bits for EFLAGS register

#define GET_FLAG(NAME)     g_cpucore.get_EFLAGS(FMASK_ ## NAME)
#define SET_FLAG(NAME,VAL) g_cpucore.set_##NAME (VAL)
#define GET_FLAGS()        g_cpucore.get_FLAGS(FMASK_FLAGS)
#define GET_EFLAGS()       g_cpucore.get_EFLAGS(FMASK_EFLAGS)
#define SET_FLAGS(VAL)     g_cpucore.set_FLAGS(VAL)
#define SET_EFLAGS(VAL)    g_cpucore.set_EFLAGS(VAL)

#define FLAG_CF   (GET_FLAG(CF) >> FBITN_CF)
#define FLAG_PF   (GET_FLAG(PF) >> FBITN_PF)
#define FLAG_AF   (GET_FLAG(AF) >> FBITN_AF)
#define FLAG_ZF   (GET_FLAG(ZF) >> FBITN_ZF)
#define FLAG_SF   (GET_FLAG(SF) >> FBITN_SF)
#define FLAG_TF   (GET_FLAG(TF) >> FBITN_TF)
#define FLAG_IF   (GET_FLAG(IF) >> FBITN_IF)
#define FLAG_DF   (GET_FLAG(DF) >> FBITN_DF)
#define FLAG_OF   (GET_FLAG(OF) >> FBITN_OF)
#define FLAG_IOPL (GET_FLAG(IOPL) >> FBITN_IOPL)
#define FLAG_NT   (GET_FLAG(NT) >> FBITN_NT)
#define FLAG_RF   (GET_FLAG(RF) >> FBITN_RF)
#define FLAG_VM   (GET_FLAG(VM) >> FBITN_VM)


// Control registers
/*
31                23                15                7               0
╔═════════════════╪═════════════════╪════════╦════════╪═════════════════╗
║                                            ║                          ║
║    PAGE DIRECTORY BASE REGISTER (PDBR)     ║         RESERVED         ║CR3
╟────────────────────────────────────────────╨──────────────────────────╢
║                                                                       ║
║                       PAGE FAULT LINEAR ADDRESS                       ║CR2
╟─┬───────────────────────────────────────────────────────────┬─┬─┬─┬─┬─╢
║P│                                                           │E│T│E│M│P║
║G│                              RESERVED                     │T│S│M│P│E║CR0
╚═╧═══════════════╪═════════════════╪═════════════════╪═══════╧═╧═╧═╧═╧═╝
*/

#define CR0BIT_PE 0  // Protected mode enable
#define CR0BIT_MP 1  // Monitor processor extension
#define CR0BIT_EM 2  // Emulate processor extension
#define CR0BIT_TS 3  // Task switched
#define CR0BIT_ET 4  // Extension Type
#define CR0BIT_PG 31 // Paging

#define CR0MASK_PE (1 << CR0BIT_PE)
#define CR0MASK_MP (1 << CR0BIT_MP)
#define CR0MASK_EM (1 << CR0BIT_EM)
#define CR0MASK_TS (1 << CR0BIT_TS)
#define CR0MASK_ET (1 << CR0BIT_ET)
#define CR0MASK_PG (1 << CR0BIT_PG)

#define CR0MASK_ALL 0x8000001F
#define CR0MASK_MSW 0x0000000F

#define GET_CR(REGI)         g_cpucore.ctl_reg(REGI)
#define GET_CR0(BIT)         g_cpucore.get_CR0(CR0MASK_ ## BIT)
#define SET_CR0(VAL)         g_cpucore.set_CR0(VAL)
#define SET_CR0BIT(BIT,VAL)  g_cpucore.set_CR0(CR0BIT_ ## BIT, VAL)
#define SET_CR2(VAL)         g_cpucore.set_CR2(VAL)
#define SET_CR3(VAL)         g_cpucore.set_CR3(VAL)

#define CR0_PE (GET_CR0(PE) >> CR0BIT_PE)
#define CR0_MP (GET_CR0(MP) >> CR0BIT_MP)
#define CR0_EM (GET_CR0(EM) >> CR0BIT_EM)
#define CR0_TS (GET_CR0(TS) >> CR0BIT_TS)
#define CR0_ET (GET_CR0(ET) >> CR0BIT_ET)
#define CR0_PG (GET_CR0(PG) >> CR0BIT_PG)

#define GET_MSW()      (uint16_t(g_cpucore.get_CR0(CR0MASK_MSW)))
#define SET_MSW(_msw_) (g_cpucore.set_CR0((g_cpucore.get_CR0(CR0MASK_ALL) & ~CR0MASK_MSW) | _msw_))

#define REG_CR0 g_cpucore.ctl_reg(0)
#define REG_CR2 g_cpucore.ctl_reg(2)
#define REG_CR3 g_cpucore.ctl_reg(3)
#define PDBR (REG_CR3 & 0xFFFFF000)

#define IS_PMODE()  g_cpucore.is_pmode()
#define IS_V8086()  g_cpucore.is_v8086()
#define IS_RMODE()  g_cpucore.is_rmode()
#define IS_PAGING() g_cpucore.is_paging()


enum GenRegIndex8 {
	REGI_AL = 0,
	REGI_CL = 1,
	REGI_DL = 2,
	REGI_BL = 3,
	REGI_AH = 4,
	REGI_CH = 5,
	REGI_DH = 6,
	REGI_BH = 7
};

enum GenRegIndex32 {
	REGI_EAX = 0,
	REGI_ECX = 1,
	REGI_EDX = 2,
	REGI_EBX = 3,
	REGI_ESP = 4,
	REGI_EBP = 5,
	REGI_ESI = 6,
	REGI_EDI = 7
};

enum SegRegIndex {
	REGI_ES = 0,
	REGI_CS = 1,
	REGI_SS = 2,
	REGI_DS = 3,
	REGI_FS = 4,
	REGI_GS = 5,

	REGI_TR,
	REGI_IDTR,
	REGI_LDTR,
	REGI_GDTR
};

#define REGI_NONE 0xFF


#define REG_AL  g_cpucore.gen_reg(REGI_EAX).byte[0]
#define REG_AH  g_cpucore.gen_reg(REGI_EAX).byte[1]
#define REG_AX  g_cpucore.gen_reg(REGI_EAX).word[0]
#define REG_EAX g_cpucore.gen_reg(REGI_EAX).dword[0]
#define REG_BL  g_cpucore.gen_reg(REGI_EBX).byte[0]
#define REG_BH  g_cpucore.gen_reg(REGI_EBX).byte[1]
#define REG_BX  g_cpucore.gen_reg(REGI_EBX).word[0]
#define REG_EBX g_cpucore.gen_reg(REGI_EBX).dword[0]
#define REG_CL  g_cpucore.gen_reg(REGI_ECX).byte[0]
#define REG_CH  g_cpucore.gen_reg(REGI_ECX).byte[1]
#define REG_CX  g_cpucore.gen_reg(REGI_ECX).word[0]
#define REG_ECX g_cpucore.gen_reg(REGI_ECX).dword[0]
#define REG_DL  g_cpucore.gen_reg(REGI_EDX).byte[0]
#define REG_DH  g_cpucore.gen_reg(REGI_EDX).byte[1]
#define REG_DX  g_cpucore.gen_reg(REGI_EDX).word[0]
#define REG_EDX g_cpucore.gen_reg(REGI_EDX).dword[0]
#define REG_SI  g_cpucore.gen_reg(REGI_ESI).word[0]
#define REG_ESI g_cpucore.gen_reg(REGI_ESI).dword[0]
#define REG_DI  g_cpucore.gen_reg(REGI_EDI).word[0]
#define REG_EDI g_cpucore.gen_reg(REGI_EDI).dword[0]
#define REG_SP  g_cpucore.gen_reg(REGI_ESP).word[0]
#define REG_ESP g_cpucore.gen_reg(REGI_ESP).dword[0]
#define REG_BP  g_cpucore.gen_reg(REGI_EBP).word[0]
#define REG_EBP g_cpucore.gen_reg(REGI_EBP).dword[0]

#define REG_IP (uint16_t(g_cpucore.get_EIP() & 0xFFFF))
#define SET_IP(value) g_cpucore.set_EIP(value & 0xFFFF)
#define RESTORE_IP g_cpucore.restore_EIP
#define REG_EIP g_cpucore.get_EIP()
#define SET_EIP(value) g_cpucore.set_EIP(value)
#define RESTORE_EIP g_cpucore.restore_EIP

#define SET_CS g_cpucore.set_CS
#define SET_SS g_cpucore.set_SS
#define SET_ES g_cpucore.set_ES
#define SET_DS g_cpucore.set_DS
#define SET_FS g_cpucore.set_FS
#define SET_GS g_cpucore.set_GS
#define SET_IDTR(base,limit) g_cpucore.set_IDTR(base,limit)
#define SET_GDTR(base,limit) g_cpucore.set_GDTR(base,limit)
#define SET_SR g_cpucore.set_SR

#define REG_ES g_cpucore.seg_reg(REGI_ES)
#define REG_DS g_cpucore.seg_reg(REGI_DS)
#define REG_SS g_cpucore.seg_reg(REGI_SS)
#define REG_CS g_cpucore.seg_reg(REGI_CS)
#define REG_FS g_cpucore.seg_reg(REGI_FS)
#define REG_GS g_cpucore.seg_reg(REGI_GS)
#define REG_TR g_cpucore.seg_reg(REGI_TR)
#define REG_LDTR g_cpucore.seg_reg(REGI_LDTR)

#define SEG_REG(idx) g_cpucore.seg_reg(idx)
#define GEN_REG(idx) g_cpucore.gen_reg(idx)

#define GET_BASE(S)	 g_cpucore.get_seg_base(REGI_ ## S)
#define GET_LIMIT(S) g_cpucore.get_seg_limit(REGI_ ## S)

#define GET_PHYADDR(SEG,OFF) g_cpucore.get_phyaddr(REGI_ ## SEG , OFF)
#define GET_LINADDR(SEG,OFF) g_cpucore.get_linaddr(REGI_ ## SEG , OFF)

#define IP_CHAIN_SIZE 10

#define CPL g_cpucore.get_CPL()
#define IS_USER_PL (CPL == 3)

#define REG_DBG(NUM) g_cpucore.dbg_reg(NUM)
#define REG_TEST(NUM) g_cpucore.test_reg(NUM)


union GenReg
{
	uint32_t dword[1];
	uint16_t word[2];
	uint8_t  byte[4];
};

struct SegReg
{
	Selector sel;
	Descriptor desc;

	inline bool is(const SegReg & _segreg) {
		return (this==&_segreg);
	}

	void validate();
	const char *to_string();
};


class CPUCore
{
protected:

	// general registers
	GenReg m_genregs[8];

	// segment registers and TR, IDTR, LDTR, and GDTR for convenience
	SegReg m_segregs[10];

	// status and control registers
	uint32_t m_eflags;
	uint32_t m_eip, m_prev_eip;
	uint32_t m_cr[4];
	uint32_t m_dr[8];
	uint32_t m_tr[8];


	inline void load_segment_register(SegReg & _segreg, uint16_t _value)
	{
		if(is_pmode()) {
			load_segment_protected(_segreg, _value);
		} else {
			load_segment_real(_segreg, _value, false);
		}
	}
	void load_segment_real(SegReg & _segreg, uint16_t _value, bool _defaults);
	void load_segment_protected(SegReg & _segreg, uint16_t _value);

	inline void set_flag(uint8_t _flagnum, bool _val) {
		m_eflags = (m_eflags &~ (1<<_flagnum)) | ((_val)<<_flagnum);
	}

	uint32_t translate_linear(uint32_t _linear_addr) const;
	void handle_mode_change();

public:

	void reset();

	inline GenReg & gen_reg(uint8_t idx) { assert(idx<8); return m_genregs[idx]; }
	inline SegReg & seg_reg(uint8_t idx) { assert(idx<10); return m_segregs[idx]; }
	inline uint32_t ctl_reg(uint8_t idx) { assert(idx<4); return m_cr[idx]; }
	inline uint32_t & dbg_reg(uint8_t idx) { assert(idx<8); return m_dr[idx]; }
	inline uint32_t & test_reg(uint8_t idx) { assert(idx<8); return m_tr[idx]; }

	//only real mode:
	inline void set_CS(uint16_t _val) {
		assert(!is_pmode());
		load_segment_real(m_segregs[REGI_CS], _val, true);
	}
	//only protected mode
	void set_CS(Selector &sel, Descriptor &desc, uint8_t cpl);
	static void check_CS(uint16_t selector, Descriptor &descriptor, uint8_t rpl, uint8_t cpl);
	static void check_CS(Selector &selector, Descriptor &descriptor, uint8_t rpl, uint8_t cpl)
		{ CPUCore::check_CS(selector.value, descriptor, rpl, cpl); }
	inline void set_DS(uint16_t _val) { load_segment_register(m_segregs[REGI_DS], _val); }
	inline void set_SS(uint16_t _val) { load_segment_register(m_segregs[REGI_SS], _val); }
	void set_SS(Selector &sel, Descriptor &desc, uint8_t cpl);
	inline void set_ES(uint16_t _val) { load_segment_register(m_segregs[REGI_ES], _val); }
	inline void set_FS(uint16_t _val) { load_segment_register(m_segregs[REGI_FS], _val); }
	inline void set_GS(uint16_t _val) { load_segment_register(m_segregs[REGI_GS], _val); }
	inline void set_SR(uint8_t _idx, uint16_t _val) {
		assert(_idx <= REGI_GS);
		if(_idx == REGI_CS) {
			set_CS(_val);
		} else {
			load_segment_register(m_segregs[_idx], _val);
		}
	}
	inline void set_IDTR(uint32_t _base, uint32_t _limit) {
		m_segregs[REGI_IDTR].desc.base = _base;
		m_segregs[REGI_IDTR].desc.limit = _limit;
	}
	inline void set_GDTR(uint32_t _base, uint32_t _limit) {
		m_segregs[REGI_GDTR].desc.base = _base;
		m_segregs[REGI_GDTR].desc.limit = _limit;
	}

	inline void set_EIP(uint32_t _val) {
		m_prev_eip = m_eip;
		m_eip = _val;
	}
	inline uint32_t get_EIP() const { return m_eip; }
	inline void restore_EIP() { m_eip = m_prev_eip; }

	inline uint16_t get_FLAGS(uint16_t _mask) const { return (uint16_t(m_eflags) & _mask); }
	inline uint32_t get_EFLAGS(uint32_t _mask) const { return (m_eflags & _mask); }

	       void set_FLAGS(uint16_t _val);
	       void set_EFLAGS(uint32_t _val);
	inline void set_CF(bool _val) { set_flag(FBITN_CF,_val); }
	inline void set_PF(bool _val) { set_flag(FBITN_PF,_val); }
	inline void set_AF(bool _val) { set_flag(FBITN_AF,_val); }
	inline void set_ZF(bool _val) { set_flag(FBITN_ZF,_val); }
	inline void set_SF(bool _val) { set_flag(FBITN_SF,_val); }
	       void set_TF(bool _val);
	       void set_IF(bool _val);
	inline void set_DF(bool _val) { set_flag(FBITN_DF,_val); }
	inline void set_OF(bool _val) { set_flag(FBITN_OF,_val); }
	inline void set_IOPL(uint16_t _val) {
		m_eflags &= ~(3 << 12);
		m_eflags |= ((3 & _val) << 12);
	}
	inline void set_NT(bool _val) { set_flag(FBITN_NT,_val); }
	       void set_VM(bool _val);
	       void set_RF(bool _val);

	       void set_CR0(uint32_t _cr0);
	inline void set_CR0(uint8_t _flagnum, bool _val) {
		set_CR0((m_cr[0] &~ (1<<_flagnum)) | ((_val)<<_flagnum));
	}
	inline uint32_t get_CR0(uint32_t _cr0) const {
		return (m_cr[0] & _cr0);
	}
	inline void set_CR2(uint32_t _cr2) { m_cr[2] = _cr2; }
	       void set_CR3(uint32_t _cr3);

	inline bool is_rmode() const { return !(m_cr[0] & CR0MASK_PE); }
	inline bool is_pmode() const { return (m_cr[0] & CR0MASK_PE) && !(m_eflags & FMASK_VM); }
	inline bool is_v8086() const { return (m_eflags & FMASK_VM); }
	inline bool is_paging() const { return (m_cr[0] & CR0MASK_PG); }

	/*
	 * From the 80286 to the Pentium, all Intel processors derive their current
	 * privilege level (CPL) from the SS access rights. The CPL is loaded from
	 * the SS descriptor table entry when the SS register is loaded.
	 * The undocumented LOADALL instruction (or system-management mode RSM
	 * instruction) can be used to manipulate the SS descriptor-cache access
	 * rights, thereby directly manipulating the CPL of the microprocessors.
	 * (http://www.rcollins.org/ddj/Aug98/Aug98.html)
	 */
	inline uint8_t & get_CPL() { return m_segregs[REGI_CS].sel.cpl; }

<<<<<<< HEAD
	inline uint32_t get_CS_base() const { return m_segregs[REGI_CS].desc.base; }
	inline uint32_t get_DS_base() const { return m_segregs[REGI_DS].desc.base; }
	inline uint32_t get_SS_base() const { return m_segregs[REGI_SS].desc.base; }
	inline uint32_t get_ES_base() const { return m_segregs[REGI_ES].desc.base; }
	inline uint32_t get_TR_base() const { return m_tr.desc.base; }
	inline uint32_t get_LDTR_base() const { return m_ldtr.desc.base; }
	inline uint32_t get_IDTR_base() const { return m_idtr_base; }
	inline uint32_t get_GDTR_base() const { return m_gdtr_base; }

	inline uint32_t get_CS_phyaddr(uint16_t _offset) const { return get_CS_base() + _offset; }
	inline uint32_t get_DS_phyaddr(uint16_t _offset) const { return get_DS_base() + _offset; }
	inline uint32_t get_SS_phyaddr(uint16_t _offset) const { return get_SS_base() + _offset; }
	inline uint32_t get_ES_phyaddr(uint16_t _offset) const { return get_ES_base() + _offset; }

	inline uint16_t get_CS_limit() const { return m_segregs[REGI_CS].desc.limit; }
	inline uint16_t get_DS_limit() const { return m_segregs[REGI_DS].desc.limit; }
	inline uint16_t get_SS_limit() const { return m_segregs[REGI_SS].desc.limit; }
	inline uint16_t get_ES_limit() const { return m_segregs[REGI_ES].desc.limit; }
	inline uint16_t get_TR_limit() const { return m_tr.desc.limit; }
	inline uint16_t get_LDTR_limit() const { return m_ldtr.desc.limit; }
	inline uint16_t get_IDTR_limit() const { return m_idtr_limit; }
	inline uint16_t get_GDTR_limit() const { return m_gdtr_limit; }

	inline uint8_t  get_AL() const { return m_genregs[REGI_AX].byte[LO_INDEX]; }
	inline uint8_t  get_AH() const { return m_genregs[REGI_AX].byte[HI_INDEX]; }
	inline uint16_t get_AX() const { return m_genregs[REGI_AX].word[0]; }
	inline uint8_t  get_BL() const { return m_genregs[REGI_BX].byte[LO_INDEX]; }
	inline uint8_t  get_BH() const { return m_genregs[REGI_BX].byte[HI_INDEX]; }
	inline uint16_t get_BX() const { return m_genregs[REGI_BX].word[0]; }
	inline uint8_t  get_CL() const { return m_genregs[REGI_CX].byte[LO_INDEX]; }
	inline uint8_t  get_CH() const { return m_genregs[REGI_CX].byte[HI_INDEX]; }
	inline uint16_t get_CX() const { return m_genregs[REGI_CX].word[0]; }
	inline uint8_t  get_DL() const { return m_genregs[REGI_DX].byte[LO_INDEX]; }
	inline uint8_t  get_DH() const { return m_genregs[REGI_DX].byte[HI_INDEX]; }
	inline uint16_t get_DX() const { return m_genregs[REGI_DX].word[0]; }

	inline uint16_t get_SI() const { return m_genregs[REGI_SI].word[0]; }
	inline uint16_t get_BP() const { return m_genregs[REGI_BP].word[0]; }
	inline uint16_t get_DI() const { return m_genregs[REGI_DI].word[0]; }
	inline uint16_t get_SP() const { return m_genregs[REGI_SP].word[0]; }
=======
	inline uint32_t get_seg_base(unsigned _segidx) const { return m_segregs[_segidx].desc.base; }
	inline uint32_t get_seg_limit(unsigned _segidx) const { return m_segregs[_segidx].desc.limit; }

	inline uint32_t get_linaddr(unsigned _segidx, uint32_t _offset) const { return get_seg_base(_segidx) + _offset; }
	       uint32_t get_phyaddr(unsigned _segidx, uint32_t _offset, Memory *_memory=nullptr) const;

	// convenience funcs used by CPUDebugger
	inline uint8_t  get_AL() const  { return m_genregs[REGI_EAX].byte[0]; }
	inline uint8_t  get_AH() const  { return m_genregs[REGI_EAX].byte[1]; }
	inline uint16_t get_AX() const  { return m_genregs[REGI_EAX].word[0]; }
	inline uint32_t get_EAX() const { return m_genregs[REGI_EAX].dword[0]; }
	inline uint8_t  get_BL() const  { return m_genregs[REGI_EBX].byte[0]; }
	inline uint8_t  get_BH() const  { return m_genregs[REGI_EBX].byte[1]; }
	inline uint16_t get_BX() const  { return m_genregs[REGI_EBX].word[0]; }
	inline uint32_t get_EBX() const { return m_genregs[REGI_EBX].dword[0]; }
	inline uint8_t  get_CL() const  { return m_genregs[REGI_ECX].byte[0]; }
	inline uint8_t  get_CH() const  { return m_genregs[REGI_ECX].byte[1]; }
	inline uint16_t get_CX() const  { return m_genregs[REGI_ECX].word[0]; }
	inline uint32_t get_ECX() const { return m_genregs[REGI_ECX].dword[0]; }
	inline uint8_t  get_DL() const  { return m_genregs[REGI_EDX].byte[0]; }
	inline uint8_t  get_DH() const  { return m_genregs[REGI_EDX].byte[1]; }
	inline uint16_t get_DX() const  { return m_genregs[REGI_EDX].word[0]; }
	inline uint32_t get_EDX() const { return m_genregs[REGI_EDX].dword[0]; }
	inline uint16_t get_SI() const  { return m_genregs[REGI_ESI].word[0]; }
	inline uint32_t get_ESI() const { return m_genregs[REGI_ESI].dword[0]; }
	inline uint16_t get_BP() const  { return m_genregs[REGI_EBP].word[0]; }
	inline uint32_t get_EBP() const { return m_genregs[REGI_EBP].dword[0]; }
	inline uint16_t get_DI() const  { return m_genregs[REGI_EDI].word[0]; }
	inline uint32_t get_EDI() const { return m_genregs[REGI_EDI].dword[0]; }
	inline uint16_t get_SP() const  { return m_genregs[REGI_ESP].word[0]; }
	inline uint32_t get_ESP() const { return m_genregs[REGI_ESP].dword[0]; }
	inline SegReg & get_CS() { return m_segregs[REGI_CS]; }
	inline SegReg & get_DS() { return m_segregs[REGI_DS]; }
	inline SegReg & get_SS() { return m_segregs[REGI_SS]; }
	inline SegReg & get_ES() { return m_segregs[REGI_ES]; }
	inline SegReg & get_FS() { return m_segregs[REGI_FS]; }
	inline SegReg & get_GS() { return m_segregs[REGI_GS]; }
	inline SegReg & get_TR() { return m_segregs[REGI_TR]; }
	inline SegReg & get_LDTR() { return m_segregs[REGI_LDTR]; }
>>>>>>> dc34552f

	void save_state(StateBuf &_state) const;
	void restore_state(StateBuf &_state);
};


#endif<|MERGE_RESOLUTION|>--- conflicted
+++ resolved
@@ -24,34 +24,33 @@
 #include "descriptor.h"
 #include "statebuf.h"
 
-class Memory;
+
 class CPUCore;
 extern CPUCore g_cpucore;
 
-/* EFLAGS REGISTER:
-
-              CARRY───S─────────────────────────────────────────┐
-             PARITY───S───────────────────────────────────┐     │
-   AUXILLIARY CARRY───S─────────────────────────────┐     │     │
-               ZERO───S───────────────────────┐     │     │     │
-               SIGN───S────────────────────┐  │     │     │     │
-           OVERFLOW───S────────┐           │  │     │     │     │
-                               │           │  │     │     │     │
-    31     18 17 16 15 14 13 12│11 10  9  8│ 7│ 6  5│ 4  3│ 2  1│ 0
-   ╔════════╤══╤══╤══╤══╤══╤══╤══╤══╤══╤══╤══╤══╤══╤══╤══╤══╤══╤══╗
-   ║ 0 .. 0 │VM│RF│ 0│NT│IO PL│OF│DF│IF│TF│SF│ZF│ 0│AF│ 0│PF│ 1│CF║
-   ╚════════╧══╧══╧══╧══╧══╧══╧══╧══╧══╧══╧══╧══╧══╧══╧══╧══╧══╧══╝
-              │  │     │   │       │  │  │
-              │  │     │   │       │  │  └───────S───TRAP FLAG
-              │  │     │   │       │  └──────────X───INTERRUPT ENABLE
-              │  │     │   │       └─────────────C───DIRECTION FLAG
-              │  │     │   └─────────────────────X───I/O PRIVILEGE LEVEL
-              │  │     └─────────────────────────X───NESTED TASK FLAG
-              │  └───────────────────────────────X───RESUME FLAG (386)
-              └──────────────────────────────────X───VIRTUAL 8086 MODE (386)
-
-    S = STATUS FLAG, C = CONTROL FLAG, X = SYSTEM FLAG
+/*
+    STATUS FLAGS:
+     CARRY────────────────────────────────────────────────┐
+     PARITY─────────────────────────────────────────┐     │
+     AUXILLIARY CARRY─────────────────────────┐     │     │
+     ZERO───────────────────────────────┐     │     │     │
+     SIGN────────────────────────────┐  │     │     │     │
+     OVERFLOW────────────┐           │  │     │     │     │
+                         │           │  │     │     │     │
+              15 14 13 12v 11 10 9  8v 7v 6  5v 4  3v 2  1v 0
+            ╔══╤══╤══╤══╤══╤══╤══╤══╤══╤══╤══╤══╤══╤══╤══╤══╗
+      FLAGS:║▒▒│NT│IOPL │OF│DF│IF│TF│SF│ZF│▒▒│AF│▒▒│PF│▒▒│CF║
+            ╚══╧══╧══╧══╧══╧══╧══╧══╧══╧══╧══╧══╧══╧══╧══╧══╝
+                 ^   ^       ^  ^  ^
+                 │   │       │  │  │          CONTROL FLAGS:
+                 │   │       │  │  └───────────TRAP FLAG
+                 │   │       │  └──────────────INTERRUPT ENABLE
+                 │   │       └─────────────────DIRECTION FLAG
+                 │   │                        SPECIAL FIELDS:
+                 │   └─────────────────────────I/O PRIVILEGE LEVEL
+                 └─────────────────────────────NESTED TASK FLAG
 */
+// Flags Register
 #define FBITN_CF   0
 #define FBITN_PF   2
 #define FBITN_AF   4
@@ -63,8 +62,6 @@
 #define FBITN_OF   11
 #define FBITN_IOPL 12
 #define FBITN_NT   14
-#define FBITN_RF   16
-#define FBITN_VM   17
 
 #define FMASK_CF   (1 << FBITN_CF)  // 0 CARRY
 #define FMASK_PF   (1 << FBITN_PF)  // 2 PARITY
@@ -77,19 +74,14 @@
 #define FMASK_OF   (1 << FBITN_OF)  // 11 OVERFLOW
 #define FMASK_IOPL (3 << FBITN_IOPL)// 12-13 I/O PRIVILEGE LEVEL
 #define FMASK_NT   (1 << FBITN_NT)  // 14 NESTED TASK FLAG
-#define FMASK_RF   (1 << FBITN_RF)  // 16 RESUME FLAG
-#define FMASK_VM   (1 << FBITN_VM)  // 17 VIRTUAL 8086 MODE
-
-#define FMASK_FLAGS  0xFFFF
-#define FMASK_EFLAGS 0x3FFFF
-#define FMASK_VALID  0x00037FD5 // only supported bits for EFLAGS register
-
-#define GET_FLAG(NAME)     g_cpucore.get_EFLAGS(FMASK_ ## NAME)
-#define SET_FLAG(NAME,VAL) g_cpucore.set_##NAME (VAL)
-#define GET_FLAGS()        g_cpucore.get_FLAGS(FMASK_FLAGS)
-#define GET_EFLAGS()       g_cpucore.get_EFLAGS(FMASK_EFLAGS)
-#define SET_FLAGS(VAL)     g_cpucore.set_FLAGS(VAL)
-#define SET_EFLAGS(VAL)    g_cpucore.set_EFLAGS(VAL)
+
+#define FMASK_ALL   0xFFFF
+#define FMASK_VALID 0x00007fd5 // only supported bits for FLAGS
+
+#define GET_FLAG(TYPE)     g_cpucore.get_F(FMASK_ ## TYPE)
+#define SET_FLAG(TYPE,VAL) g_cpucore.set_##TYPE (VAL)
+#define GET_FLAGS()        g_cpucore.get_F(FMASK_ALL)
+#define SET_FLAGS(VAL)     g_cpucore.set_F(VAL)
 
 #define FLAG_CF   (GET_FLAG(CF) >> FBITN_CF)
 #define FLAG_PF   (GET_FLAG(PF) >> FBITN_PF)
@@ -102,68 +94,21 @@
 #define FLAG_OF   (GET_FLAG(OF) >> FBITN_OF)
 #define FLAG_IOPL (GET_FLAG(IOPL) >> FBITN_IOPL)
 #define FLAG_NT   (GET_FLAG(NT) >> FBITN_NT)
-#define FLAG_RF   (GET_FLAG(RF) >> FBITN_RF)
-#define FLAG_VM   (GET_FLAG(VM) >> FBITN_VM)
-
-
-// Control registers
-/*
-31                23                15                7               0
-╔═════════════════╪═════════════════╪════════╦════════╪═════════════════╗
-║                                            ║                          ║
-║    PAGE DIRECTORY BASE REGISTER (PDBR)     ║         RESERVED         ║CR3
-╟────────────────────────────────────────────╨──────────────────────────╢
-║                                                                       ║
-║                       PAGE FAULT LINEAR ADDRESS                       ║CR2
-╟─┬───────────────────────────────────────────────────────────┬─┬─┬─┬─┬─╢
-║P│                                                           │E│T│E│M│P║
-║G│                              RESERVED                     │T│S│M│P│E║CR0
-╚═╧═══════════════╪═════════════════╪═════════════════╪═══════╧═╧═╧═╧═╧═╝
-*/
-
-#define CR0BIT_PE 0  // Protected mode enable
-#define CR0BIT_MP 1  // Monitor processor extension
-#define CR0BIT_EM 2  // Emulate processor extension
-#define CR0BIT_TS 3  // Task switched
-#define CR0BIT_ET 4  // Extension Type
-#define CR0BIT_PG 31 // Paging
-
-#define CR0MASK_PE (1 << CR0BIT_PE)
-#define CR0MASK_MP (1 << CR0BIT_MP)
-#define CR0MASK_EM (1 << CR0BIT_EM)
-#define CR0MASK_TS (1 << CR0BIT_TS)
-#define CR0MASK_ET (1 << CR0BIT_ET)
-#define CR0MASK_PG (1 << CR0BIT_PG)
-
-#define CR0MASK_ALL 0x8000001F
-#define CR0MASK_MSW 0x0000000F
-
-#define GET_CR(REGI)         g_cpucore.ctl_reg(REGI)
-#define GET_CR0(BIT)         g_cpucore.get_CR0(CR0MASK_ ## BIT)
-#define SET_CR0(VAL)         g_cpucore.set_CR0(VAL)
-#define SET_CR0BIT(BIT,VAL)  g_cpucore.set_CR0(CR0BIT_ ## BIT, VAL)
-#define SET_CR2(VAL)         g_cpucore.set_CR2(VAL)
-#define SET_CR3(VAL)         g_cpucore.set_CR3(VAL)
-
-#define CR0_PE (GET_CR0(PE) >> CR0BIT_PE)
-#define CR0_MP (GET_CR0(MP) >> CR0BIT_MP)
-#define CR0_EM (GET_CR0(EM) >> CR0BIT_EM)
-#define CR0_TS (GET_CR0(TS) >> CR0BIT_TS)
-#define CR0_ET (GET_CR0(ET) >> CR0BIT_ET)
-#define CR0_PG (GET_CR0(PG) >> CR0BIT_PG)
-
-#define GET_MSW()      (uint16_t(g_cpucore.get_CR0(CR0MASK_MSW)))
-#define SET_MSW(_msw_) (g_cpucore.set_CR0((g_cpucore.get_CR0(CR0MASK_ALL) & ~CR0MASK_MSW) | _msw_))
-
-#define REG_CR0 g_cpucore.ctl_reg(0)
-#define REG_CR2 g_cpucore.ctl_reg(2)
-#define REG_CR3 g_cpucore.ctl_reg(3)
-#define PDBR (REG_CR3 & 0xFFFFF000)
-
-#define IS_PMODE()  g_cpucore.is_pmode()
-#define IS_V8086()  g_cpucore.is_v8086()
-#define IS_RMODE()  g_cpucore.is_rmode()
-#define IS_PAGING() g_cpucore.is_paging()
+
+
+// Machine Status Word
+#define MSW_PE (1 << 0)  // Protected mode enable
+#define MSW_MP (1 << 1)  // Monitor processor extension
+#define MSW_EM (1 << 2)  // Emulate processor extension
+#define MSW_TS (1 << 3)  // Task switched
+
+#define MSW_ALL 0xF
+#define MSWMASK_VALID 0xF
+
+#define GET_MSW     g_cpucore.get_MSW
+#define SET_MSW		g_cpucore.set_MSW
+
+#define IS_PMODE() GET_MSW(MSW_PE)
 
 
 enum GenRegIndex8 {
@@ -177,108 +122,89 @@
 	REGI_BH = 7
 };
 
-enum GenRegIndex32 {
-	REGI_EAX = 0,
-	REGI_ECX = 1,
-	REGI_EDX = 2,
-	REGI_EBX = 3,
-	REGI_ESP = 4,
-	REGI_EBP = 5,
-	REGI_ESI = 6,
-	REGI_EDI = 7
+enum GenRegIndex16 {
+	REGI_AX = 0,
+	REGI_CX = 1,
+	REGI_DX = 2,
+	REGI_BX = 3,
+	REGI_SP = 4,
+	REGI_BP = 5,
+	REGI_SI = 6,
+	REGI_DI = 7
 };
 
 enum SegRegIndex {
 	REGI_ES = 0,
 	REGI_CS = 1,
 	REGI_SS = 2,
-	REGI_DS = 3,
-	REGI_FS = 4,
-	REGI_GS = 5,
-
-	REGI_TR,
-	REGI_IDTR,
-	REGI_LDTR,
-	REGI_GDTR
+	REGI_DS = 3
 };
 
 #define REGI_NONE 0xFF
 
 
-#define REG_AL  g_cpucore.gen_reg(REGI_EAX).byte[0]
-#define REG_AH  g_cpucore.gen_reg(REGI_EAX).byte[1]
-#define REG_AX  g_cpucore.gen_reg(REGI_EAX).word[0]
-#define REG_EAX g_cpucore.gen_reg(REGI_EAX).dword[0]
-#define REG_BL  g_cpucore.gen_reg(REGI_EBX).byte[0]
-#define REG_BH  g_cpucore.gen_reg(REGI_EBX).byte[1]
-#define REG_BX  g_cpucore.gen_reg(REGI_EBX).word[0]
-#define REG_EBX g_cpucore.gen_reg(REGI_EBX).dword[0]
-#define REG_CL  g_cpucore.gen_reg(REGI_ECX).byte[0]
-#define REG_CH  g_cpucore.gen_reg(REGI_ECX).byte[1]
-#define REG_CX  g_cpucore.gen_reg(REGI_ECX).word[0]
-#define REG_ECX g_cpucore.gen_reg(REGI_ECX).dword[0]
-#define REG_DL  g_cpucore.gen_reg(REGI_EDX).byte[0]
-#define REG_DH  g_cpucore.gen_reg(REGI_EDX).byte[1]
-#define REG_DX  g_cpucore.gen_reg(REGI_EDX).word[0]
-#define REG_EDX g_cpucore.gen_reg(REGI_EDX).dword[0]
-#define REG_SI  g_cpucore.gen_reg(REGI_ESI).word[0]
-#define REG_ESI g_cpucore.gen_reg(REGI_ESI).dword[0]
-#define REG_DI  g_cpucore.gen_reg(REGI_EDI).word[0]
-#define REG_EDI g_cpucore.gen_reg(REGI_EDI).dword[0]
-#define REG_SP  g_cpucore.gen_reg(REGI_ESP).word[0]
-#define REG_ESP g_cpucore.gen_reg(REGI_ESP).dword[0]
-#define REG_BP  g_cpucore.gen_reg(REGI_EBP).word[0]
-#define REG_EBP g_cpucore.gen_reg(REGI_EBP).dword[0]
-
-#define REG_IP (uint16_t(g_cpucore.get_EIP() & 0xFFFF))
-#define SET_IP(value) g_cpucore.set_EIP(value & 0xFFFF)
-#define RESTORE_IP g_cpucore.restore_EIP
-#define REG_EIP g_cpucore.get_EIP()
-#define SET_EIP(value) g_cpucore.set_EIP(value)
-#define RESTORE_EIP g_cpucore.restore_EIP
-
+#ifdef WORDS_BIGENDIAN
+	#define HI_INDEX 0
+	#define LO_INDEX 1
+#else
+	#define HI_INDEX 1
+	#define LO_INDEX 0
+#endif
+
+#define REG_AL g_cpucore.gen_reg(REGI_AX).byte[LO_INDEX]
+#define REG_AH g_cpucore.gen_reg(REGI_AX).byte[HI_INDEX]
+#define REG_AX g_cpucore.gen_reg(REGI_AX).word[0]
+#define REG_BL g_cpucore.gen_reg(REGI_BX).byte[LO_INDEX]
+#define REG_BH g_cpucore.gen_reg(REGI_BX).byte[HI_INDEX]
+#define REG_BX g_cpucore.gen_reg(REGI_BX).word[0]
+#define REG_CL g_cpucore.gen_reg(REGI_CX).byte[LO_INDEX]
+#define REG_CH g_cpucore.gen_reg(REGI_CX).byte[HI_INDEX]
+#define REG_CX g_cpucore.gen_reg(REGI_CX).word[0]
+#define REG_DL g_cpucore.gen_reg(REGI_DX).byte[LO_INDEX]
+#define REG_DH g_cpucore.gen_reg(REGI_DX).byte[HI_INDEX]
+#define REG_DX g_cpucore.gen_reg(REGI_DX).word[0]
+#define REG_SI g_cpucore.gen_reg(REGI_SI).word[0]
+#define REG_DI g_cpucore.gen_reg(REGI_DI).word[0]
+#define REG_SP g_cpucore.gen_reg(REGI_SP).word[0]
+#define REG_BP g_cpucore.gen_reg(REGI_BP).word[0]
+
+#define REG_IP g_cpucore.get_IP()
+#define SET_IP(value) g_cpucore.set_IP(value)
+#define RESTORE_IP g_cpucore.restore_IP
+
+#define GET_REG(NAME)     (g_cpucore.get_ ## NAME ())
+#define SET_REG(NAME,VAL) (g_cpucore.set_ ## NAME (VAL))
 #define SET_CS g_cpucore.set_CS
 #define SET_SS g_cpucore.set_SS
 #define SET_ES g_cpucore.set_ES
 #define SET_DS g_cpucore.set_DS
-#define SET_FS g_cpucore.set_FS
-#define SET_GS g_cpucore.set_GS
+
 #define SET_IDTR(base,limit) g_cpucore.set_IDTR(base,limit)
 #define SET_GDTR(base,limit) g_cpucore.set_GDTR(base,limit)
-#define SET_SR g_cpucore.set_SR
-
-#define REG_ES g_cpucore.seg_reg(REGI_ES)
-#define REG_DS g_cpucore.seg_reg(REGI_DS)
-#define REG_SS g_cpucore.seg_reg(REGI_SS)
-#define REG_CS g_cpucore.seg_reg(REGI_CS)
-#define REG_FS g_cpucore.seg_reg(REGI_FS)
-#define REG_GS g_cpucore.seg_reg(REGI_GS)
-#define REG_TR g_cpucore.seg_reg(REGI_TR)
-#define REG_LDTR g_cpucore.seg_reg(REGI_LDTR)
+
+#define REG_ES GET_REG(ES)
+#define REG_DS GET_REG(DS)
+#define REG_SS GET_REG(SS)
+#define REG_CS GET_REG(CS)
+#define REG_TR GET_REG(TR)
+#define REG_LDTR GET_REG(LDTR)
 
 #define SEG_REG(idx) g_cpucore.seg_reg(idx)
 #define GEN_REG(idx) g_cpucore.gen_reg(idx)
 
-#define GET_BASE(S)	 g_cpucore.get_seg_base(REGI_ ## S)
-#define GET_LIMIT(S) g_cpucore.get_seg_limit(REGI_ ## S)
-
-#define GET_PHYADDR(SEG,OFF) g_cpucore.get_phyaddr(REGI_ ## SEG , OFF)
-#define GET_LINADDR(SEG,OFF) g_cpucore.get_linaddr(REGI_ ## SEG , OFF)
+#define GET_BASE(S)	 g_cpucore.get_ ## S ## _base()
+#define GET_LIMIT(S) g_cpucore.get_ ## S ## _limit()
+
+#define GET_PHYADDR(SEG,OFF) g_cpucore.get_ ## SEG ## _phyaddr(OFF)
 
 #define IP_CHAIN_SIZE 10
 
 #define CPL g_cpucore.get_CPL()
-#define IS_USER_PL (CPL == 3)
-
-#define REG_DBG(NUM) g_cpucore.dbg_reg(NUM)
-#define REG_TEST(NUM) g_cpucore.test_reg(NUM)
-
 
 union GenReg
 {
-	uint32_t dword[1];
-	uint16_t word[2];
-	uint8_t  byte[4];
+	uint16_t word[1];
+	uint8_t  byte[2];
 };
 
 struct SegReg
@@ -302,15 +228,16 @@
 	// general registers
 	GenReg m_genregs[8];
 
-	// segment registers and TR, IDTR, LDTR, and GDTR for convenience
-	SegReg m_segregs[10];
+	// segment registers
+	SegReg m_segregs[4];
+	SegReg m_tr, m_ldtr;
+	uint32_t m_idtr_base;
+	uint16_t m_idtr_limit;
+	uint32_t m_gdtr_base;
+	uint16_t m_gdtr_limit;
 
 	// status and control registers
-	uint32_t m_eflags;
-	uint32_t m_eip, m_prev_eip;
-	uint32_t m_cr[4];
-	uint32_t m_dr[8];
-	uint32_t m_tr[8];
+	uint16_t m_ip, m_prev_ip, m_f, m_msw;
 
 
 	inline void load_segment_register(SegReg & _segreg, uint16_t _value)
@@ -324,26 +251,24 @@
 	void load_segment_real(SegReg & _segreg, uint16_t _value, bool _defaults);
 	void load_segment_protected(SegReg & _segreg, uint16_t _value);
 
-	inline void set_flag(uint8_t _flagnum, bool _val) {
-		m_eflags = (m_eflags &~ (1<<_flagnum)) | ((_val)<<_flagnum);
-	}
-
-	uint32_t translate_linear(uint32_t _linear_addr) const;
-	void handle_mode_change();
+	inline void set_F(uint8_t _flagnum, bool _val) {
+		m_f = (m_f &~ (1<<_flagnum)) | ((_val)<<_flagnum);
+	}
 
 public:
 
 	void reset();
 
+	uint64_t fetch_descriptor(Selector & _selector, uint8_t _exc_vec) const;
+	void touch_segment(Selector & _selector, Descriptor & _descriptor) const;
+
+
 	inline GenReg & gen_reg(uint8_t idx) { assert(idx<8); return m_genregs[idx]; }
-	inline SegReg & seg_reg(uint8_t idx) { assert(idx<10); return m_segregs[idx]; }
-	inline uint32_t ctl_reg(uint8_t idx) { assert(idx<4); return m_cr[idx]; }
-	inline uint32_t & dbg_reg(uint8_t idx) { assert(idx<8); return m_dr[idx]; }
-	inline uint32_t & test_reg(uint8_t idx) { assert(idx<8); return m_tr[idx]; }
+	inline SegReg & seg_reg(uint8_t idx) { assert(idx<4); return m_segregs[idx]; }
 
 	//only real mode:
 	inline void set_CS(uint16_t _val) {
-		assert(!is_pmode());
+		assert(!IS_PMODE());
 		load_segment_real(m_segregs[REGI_CS], _val, true);
 	}
 	//only protected mode
@@ -355,69 +280,55 @@
 	inline void set_SS(uint16_t _val) { load_segment_register(m_segregs[REGI_SS], _val); }
 	void set_SS(Selector &sel, Descriptor &desc, uint8_t cpl);
 	inline void set_ES(uint16_t _val) { load_segment_register(m_segregs[REGI_ES], _val); }
-	inline void set_FS(uint16_t _val) { load_segment_register(m_segregs[REGI_FS], _val); }
-	inline void set_GS(uint16_t _val) { load_segment_register(m_segregs[REGI_GS], _val); }
-	inline void set_SR(uint8_t _idx, uint16_t _val) {
-		assert(_idx <= REGI_GS);
-		if(_idx == REGI_CS) {
-			set_CS(_val);
-		} else {
-			load_segment_register(m_segregs[_idx], _val);
-		}
-	}
-	inline void set_IDTR(uint32_t _base, uint32_t _limit) {
-		m_segregs[REGI_IDTR].desc.base = _base;
-		m_segregs[REGI_IDTR].desc.limit = _limit;
-	}
-	inline void set_GDTR(uint32_t _base, uint32_t _limit) {
-		m_segregs[REGI_GDTR].desc.base = _base;
-		m_segregs[REGI_GDTR].desc.limit = _limit;
-	}
-
-	inline void set_EIP(uint32_t _val) {
-		m_prev_eip = m_eip;
-		m_eip = _val;
-	}
-	inline uint32_t get_EIP() const { return m_eip; }
-	inline void restore_EIP() { m_eip = m_prev_eip; }
-
-	inline uint16_t get_FLAGS(uint16_t _mask) const { return (uint16_t(m_eflags) & _mask); }
-	inline uint32_t get_EFLAGS(uint32_t _mask) const { return (m_eflags & _mask); }
-
-	       void set_FLAGS(uint16_t _val);
-	       void set_EFLAGS(uint32_t _val);
-	inline void set_CF(bool _val) { set_flag(FBITN_CF,_val); }
-	inline void set_PF(bool _val) { set_flag(FBITN_PF,_val); }
-	inline void set_AF(bool _val) { set_flag(FBITN_AF,_val); }
-	inline void set_ZF(bool _val) { set_flag(FBITN_ZF,_val); }
-	inline void set_SF(bool _val) { set_flag(FBITN_SF,_val); }
+
+	inline void set_IDTR(uint32_t _base, uint16_t _limit)
+		{ m_idtr_base = _base; m_idtr_limit = _limit; }
+	inline void set_GDTR(uint32_t _base, uint16_t _limit)
+		{ m_gdtr_base = _base; m_gdtr_limit = _limit; }
+
+	inline SegReg & get_CS() { return m_segregs[REGI_CS]; }
+	inline SegReg & get_DS() { return m_segregs[REGI_DS]; }
+	inline SegReg & get_SS() { return m_segregs[REGI_SS]; }
+	inline SegReg & get_ES() { return m_segregs[REGI_ES]; }
+	inline SegReg & get_TR() { return m_tr; }
+	inline SegReg & get_LDTR() { return m_ldtr; }
+
+	inline void set_IP(uint16_t _val) {
+		m_prev_ip = m_ip;
+		m_ip = _val;
+	}
+	inline uint16_t get_IP() const { return m_ip; }
+	inline void restore_IP() { m_ip = m_prev_ip; }
+
+	inline uint16_t get_F(uint16_t _flag) const { return (m_f&_flag); }
+
+	       void set_F(uint16_t _val);
+	inline void set_CF(bool _val) { set_F(FBITN_CF,_val); }
+	inline void set_PF(bool _val) { set_F(FBITN_PF,_val); }
+	inline void set_AF(bool _val) { set_F(FBITN_AF,_val); }
+	inline void set_ZF(bool _val) { set_F(FBITN_ZF,_val); }
+	inline void set_SF(bool _val) { set_F(FBITN_SF,_val); }
 	       void set_TF(bool _val);
 	       void set_IF(bool _val);
-	inline void set_DF(bool _val) { set_flag(FBITN_DF,_val); }
-	inline void set_OF(bool _val) { set_flag(FBITN_OF,_val); }
+	inline void set_DF(bool _val) { set_F(FBITN_DF,_val); }
+	inline void set_OF(bool _val) { set_F(FBITN_OF,_val); }
 	inline void set_IOPL(uint16_t _val) {
-		m_eflags &= ~(3 << 12);
-		m_eflags |= ((3 & _val) << 12);
-	}
-	inline void set_NT(bool _val) { set_flag(FBITN_NT,_val); }
-	       void set_VM(bool _val);
-	       void set_RF(bool _val);
-
-	       void set_CR0(uint32_t _cr0);
-	inline void set_CR0(uint8_t _flagnum, bool _val) {
-		set_CR0((m_cr[0] &~ (1<<_flagnum)) | ((_val)<<_flagnum));
-	}
-	inline uint32_t get_CR0(uint32_t _cr0) const {
-		return (m_cr[0] & _cr0);
-	}
-	inline void set_CR2(uint32_t _cr2) { m_cr[2] = _cr2; }
-	       void set_CR3(uint32_t _cr3);
-
-	inline bool is_rmode() const { return !(m_cr[0] & CR0MASK_PE); }
-	inline bool is_pmode() const { return (m_cr[0] & CR0MASK_PE) && !(m_eflags & FMASK_VM); }
-	inline bool is_v8086() const { return (m_eflags & FMASK_VM); }
-	inline bool is_paging() const { return (m_cr[0] & CR0MASK_PG); }
-
+		m_f &= ~(3 << 12);
+		m_f |= ((3 & _val) << 12);
+	}
+	inline void set_NT(bool _val) { set_F(FBITN_NT,_val); }
+
+	inline void set_MSW(uint8_t _flagnum, bool _val) {
+		m_msw = (m_msw &~ (1<<_flagnum)) | ((_val)<<_flagnum);
+	}
+	inline void set_MSW(uint16_t _msw) {
+		m_msw = _msw & MSWMASK_VALID;
+	}
+	inline uint16_t get_MSW(uint16_t _msw) const {
+		return (m_msw & _msw);
+	}
+
+	inline bool is_pmode() const { return m_msw & MSW_PE; }
 	/*
 	 * From the 80286 to the Pentium, all Intel processors derive their current
 	 * privilege level (CPL) from the SS access rights. The CPL is loaded from
@@ -429,15 +340,8 @@
 	 */
 	inline uint8_t & get_CPL() { return m_segregs[REGI_CS].sel.cpl; }
 
-<<<<<<< HEAD
-	inline uint32_t get_CS_base() const { return m_segregs[REGI_CS].desc.base; }
-	inline uint32_t get_DS_base() const { return m_segregs[REGI_DS].desc.base; }
-	inline uint32_t get_SS_base() const { return m_segregs[REGI_SS].desc.base; }
-	inline uint32_t get_ES_base() const { return m_segregs[REGI_ES].desc.base; }
-	inline uint32_t get_TR_base() const { return m_tr.desc.base; }
-	inline uint32_t get_LDTR_base() const { return m_ldtr.desc.base; }
-	inline uint32_t get_IDTR_base() const { return m_idtr_base; }
-	inline uint32_t get_GDTR_base() const { return m_gdtr_base; }
+	inline uint32_t get_seg_base(unsigned _segidx) const { return m_segregs[_segidx].desc.base; }
+	inline uint32_t get_seg_limit(unsigned _segidx) const { return m_segregs[_segidx].desc.limit; }
 
 	inline uint32_t get_CS_phyaddr(uint16_t _offset) const { return get_CS_base() + _offset; }
 	inline uint32_t get_DS_phyaddr(uint16_t _offset) const { return get_DS_base() + _offset; }
@@ -470,47 +374,6 @@
 	inline uint16_t get_BP() const { return m_genregs[REGI_BP].word[0]; }
 	inline uint16_t get_DI() const { return m_genregs[REGI_DI].word[0]; }
 	inline uint16_t get_SP() const { return m_genregs[REGI_SP].word[0]; }
-=======
-	inline uint32_t get_seg_base(unsigned _segidx) const { return m_segregs[_segidx].desc.base; }
-	inline uint32_t get_seg_limit(unsigned _segidx) const { return m_segregs[_segidx].desc.limit; }
-
-	inline uint32_t get_linaddr(unsigned _segidx, uint32_t _offset) const { return get_seg_base(_segidx) + _offset; }
-	       uint32_t get_phyaddr(unsigned _segidx, uint32_t _offset, Memory *_memory=nullptr) const;
-
-	// convenience funcs used by CPUDebugger
-	inline uint8_t  get_AL() const  { return m_genregs[REGI_EAX].byte[0]; }
-	inline uint8_t  get_AH() const  { return m_genregs[REGI_EAX].byte[1]; }
-	inline uint16_t get_AX() const  { return m_genregs[REGI_EAX].word[0]; }
-	inline uint32_t get_EAX() const { return m_genregs[REGI_EAX].dword[0]; }
-	inline uint8_t  get_BL() const  { return m_genregs[REGI_EBX].byte[0]; }
-	inline uint8_t  get_BH() const  { return m_genregs[REGI_EBX].byte[1]; }
-	inline uint16_t get_BX() const  { return m_genregs[REGI_EBX].word[0]; }
-	inline uint32_t get_EBX() const { return m_genregs[REGI_EBX].dword[0]; }
-	inline uint8_t  get_CL() const  { return m_genregs[REGI_ECX].byte[0]; }
-	inline uint8_t  get_CH() const  { return m_genregs[REGI_ECX].byte[1]; }
-	inline uint16_t get_CX() const  { return m_genregs[REGI_ECX].word[0]; }
-	inline uint32_t get_ECX() const { return m_genregs[REGI_ECX].dword[0]; }
-	inline uint8_t  get_DL() const  { return m_genregs[REGI_EDX].byte[0]; }
-	inline uint8_t  get_DH() const  { return m_genregs[REGI_EDX].byte[1]; }
-	inline uint16_t get_DX() const  { return m_genregs[REGI_EDX].word[0]; }
-	inline uint32_t get_EDX() const { return m_genregs[REGI_EDX].dword[0]; }
-	inline uint16_t get_SI() const  { return m_genregs[REGI_ESI].word[0]; }
-	inline uint32_t get_ESI() const { return m_genregs[REGI_ESI].dword[0]; }
-	inline uint16_t get_BP() const  { return m_genregs[REGI_EBP].word[0]; }
-	inline uint32_t get_EBP() const { return m_genregs[REGI_EBP].dword[0]; }
-	inline uint16_t get_DI() const  { return m_genregs[REGI_EDI].word[0]; }
-	inline uint32_t get_EDI() const { return m_genregs[REGI_EDI].dword[0]; }
-	inline uint16_t get_SP() const  { return m_genregs[REGI_ESP].word[0]; }
-	inline uint32_t get_ESP() const { return m_genregs[REGI_ESP].dword[0]; }
-	inline SegReg & get_CS() { return m_segregs[REGI_CS]; }
-	inline SegReg & get_DS() { return m_segregs[REGI_DS]; }
-	inline SegReg & get_SS() { return m_segregs[REGI_SS]; }
-	inline SegReg & get_ES() { return m_segregs[REGI_ES]; }
-	inline SegReg & get_FS() { return m_segregs[REGI_FS]; }
-	inline SegReg & get_GS() { return m_segregs[REGI_GS]; }
-	inline SegReg & get_TR() { return m_segregs[REGI_TR]; }
-	inline SegReg & get_LDTR() { return m_segregs[REGI_LDTR]; }
->>>>>>> dc34552f
 
 	void save_state(StateBuf &_state) const;
 	void restore_state(StateBuf &_state);
